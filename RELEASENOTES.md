--- conflicted
+++ resolved
@@ -1,6 +1,5 @@
 # Release notes
 
-<<<<<<< HEAD
 ### dev-v2 (not yet released)
 
 *   Core library:
@@ -153,6 +152,8 @@
     *   Remove deprecated call to `onStop(/* reset= */ true)` and provide an
         opt-out flag for apps that don't want to clear the playlist on stop.
 *   RTSP:
+    *   Add RTP reader for HEVC
+        ([#36](https://github.com/androidx/media/pull/36))
     *   Provide a client API to override the `SocketFactory` used for any server
         connection ([#9606](https://github.com/google/ExoPlayer/pull/9606)).
     *   Prefers DIGEST authentication method over BASIC if both are present
@@ -4274,29 +4275,4 @@
 
 ### r1.3.1
 
-*   No notes provided.
-=======
-### 1.0.0-alpha01
-
-AndroidX Media is the new home for media support libraries, including ExoPlayer.
-The first alpha contains early, functional implementations of libraries for
-implementing media use cases, including:
-
-*   ExoPlayer, an application-level media player for Android that is easy to
-    customize and extend.
-*   Media session functionality, for exposing and controlling playbacks. This
-    new session module uses the same `Player` interface as ExoPlayer.
-*   UI components for building media playback user interfaces.
-*   Modules wrapping functionality in other libraries for use with ExoPlayer,
-    for example, ad insertion via the IMA SDK.
-
-ExoPlayer was previously hosted in a separate
-[ExoPlayer GitHub project](https://github.com/google/ExoPlayer). In AndroidX
-Media its package name is `androidx.media3.exoplayer`. We plan to continue to
-maintain and release the ExoPlayer GitHub project for a while to give apps time
-to migrate. AndroidX Media has replacements for all the ExoPlayer modules,
-except for the legacy media2 and mediasession extensions, which are together
-replaced by the new `media3-session` module. This provides direct integration
-between players and media sessions without needing to use an adapter/connector
-class.
->>>>>>> ca1c1c26
+*   No notes provided.