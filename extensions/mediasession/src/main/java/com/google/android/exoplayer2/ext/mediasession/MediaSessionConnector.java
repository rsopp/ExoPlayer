--- conflicted
+++ resolved
@@ -103,12 +103,8 @@
  *     href="https://developer.android.com/guide/topics/media/media3/getting-started/migration-guide">the
  *     migration guide</a> for more details, including a script to help with the migration.
  */
-<<<<<<< HEAD
+@Deprecated
 public class MediaSessionConnector {
-=======
-@Deprecated
-public final class MediaSessionConnector {
->>>>>>> f4256655
 
   static {
     ExoPlayerLibraryInfo.registerModule("goog.exo.mediasession");
